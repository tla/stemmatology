--- conflicted
+++ resolved
@@ -303,31 +303,6 @@
 }
 
 sub relationship_valid {
-<<<<<<< HEAD
-    my( $source, $target ) = @_;
-    # Check that linking the source and target in a relationship won't lead
-    # to a path loop for any witness.
-    my @proposed_related = ( $source, $target );
-    push( @proposed_related, $source->related_readings );
-    push( @proposed_related, $target->related_readings );
-    my %pr_ids;
-    map { $pr_ids{ $_->name } = 1 } @proposed_related;
-    # The lists of 'in' and 'out' should not have any element that appears
-    # in 'proposed_related'.
-    foreach my $pr ( @proposed_related ) {
-        foreach my $e ( grep { $_->sub_class eq 'path' } $pr->incoming ) {
-            if( exists $pr_ids{ $e->from->name } ) {
-                return 0;
-            }
-        }
-        foreach my $e ( grep { $_->sub_class eq 'path' } $pr->outgoing ) {
-            if( exists $pr_ids{ $e->to->name } ) {
-                return 0;
-            }
-        }
-    }
-    return 1;
-=======
     my( $self, $source, $target, $rel ) = @_;
     if( $rel eq 'repetition' ) {
     	return 1;
@@ -389,7 +364,6 @@
 		@related = @colo;
 	} 
 	return $return_object ? map { $self->reading( $_ ) } @related : @related;
->>>>>>> ad1291ee
 }
 
 =head2 Output method(s)
