package Text::Tradition::Directory;

use strict;
use warnings;
use Moose;
use DBI;
use Encode qw/ decode_utf8 /;
use KiokuDB::GC::Naive;
use KiokuDB::TypeMap;
use KiokuDB::TypeMap::Entry::Naive;
use Text::Tradition::Error;

## users
use KiokuX::User::Util qw(crypt_password);
use Text::Tradition::User;

extends 'KiokuX::Model';

=head1 NAME

Text::Tradition::Directory - a KiokuDB interface for storing and retrieving traditions

=head1 SYNOPSIS

  use Text::Tradition::Directory;
  my $d = Text::Tradition::Directory->new( 
    'dsn' => 'dbi:SQLite:mytraditions.db',
    'extra_args' => { 'create' => 1 },
  );
  
  my $tradition = Text::Tradition->new( @args );
  my $stemma = $tradition->add_stemma( dotfile => $dotfile ); 
  $d->save_tradition( $tradition );
  
  foreach my $id ( $d->traditions ) {
  	print $d->tradition( $id )->name;
  }

  ## Users:
  my $userstore = Text::Tradition::UserStore->new(dsn => 'dbi:SQLite:foo.db');
  my $newuser = $userstore->add_user({ username => 'fred',
                                       password => 'somepassword' });

  my $fetchuser = $userstore->find_user({ username => 'fred' });
  if($fetchuser->check_password('somepassword')) { 
     ## login user or .. whatever
  }

  my $user = $userstore->deactivate_user({ username => 'fred' });
  if(!$user->active) { 
    ## shouldnt be able to login etc
  }
    
=head1 DESCRIPTION

Text::Tradition::Directory is an interface for storing and retrieving text traditions and all their data, including an associated stemma hypothesis.  It is an instantiation of a KiokuDB::Model, storing traditions and associated stemmas by UUID.

=head1 ATTRIBUTES

=head2 MIN_PASS_LEN

Constant for the minimum password length when validating passwords,
defaults to "8".

=cut

has MIN_PASS_LEN => ( is => 'ro', isa => 'Num', default => sub { 8 } );

=head1 METHODS

=head2 new

Returns a Directory object. 

=head2 traditionlist

Returns a hashref mapping of ID => name for all traditions in the directory.

=head2 tradition( $id )

Returns the Text::Tradition object of the given ID.

=head2 save( $tradition )

Writes the given tradition to the database, returning its ID.

=head2 delete( $tradition )

Deletes the given tradition object from the database.
WARNING!! Garbage collection does not yet work. Use this sparingly.

=begin testing

use TryCatch;
use File::Temp;
use Text::Tradition;
use_ok 'Text::Tradition::Directory';

my $fh = File::Temp->new();
my $file = $fh->filename;
$fh->close;
my $dsn = "dbi:SQLite:dbname=$file";
my $uuid;
my $t = Text::Tradition->new( 
	'name'  => 'inline', 
	'input' => 'Tabular',
	'file'  => 't/data/simple.txt',
	);

{
	my $d = Text::Tradition::Directory->new( 'dsn' => $dsn,
		'extra_args' => { 'create' => 1 } );
	is( ref $d, 'Text::Tradition::Directory', "Got directory object" );
	
	my $scope = $d->new_scope;
	$uuid = $d->save( $t );
	ok( $uuid, "Saved test tradition" );
	
	my $s = $t->add_stemma( dotfile => 't/data/simple.dot' );
	ok( $d->save( $t ), "Updated tradition with stemma" );
	is( $d->tradition( $uuid ), $t, "Correct tradition returned for id" );
	is( $d->tradition( $uuid )->stemma(0), $s, "...and it has the correct stemma" );
	try {
		$d->save( $s );
	} catch( Text::Tradition::Error $e ) {
		is( $e->ident, 'database error', "Got exception trying to save stemma directly" );
		like( $e->message, qr/Cannot directly save non-Tradition object/, 
			"Exception has correct message" );
	}
}
my $nt = Text::Tradition->new(
	'name' => 'CX',
	'input' => 'CollateX',
	'file' => 't/data/Collatex-16.xml',
	);
is( ref( $nt ), 'Text::Tradition', "Made new tradition" );

{
	my $f = Text::Tradition::Directory->new( 'dsn' => $dsn );
	my $scope = $f->new_scope;
	is( scalar $f->traditionlist, 1, "Directory index has our tradition" );
	my $nuuid = $f->save( $nt );
	ok( $nuuid, "Stored second tradition" );
	my @tlist = $f->traditionlist;
	is( scalar @tlist, 2, "Directory index has both traditions" );
	my $tf = $f->tradition( $uuid );
	my( $tlobj ) = grep { $_->{'id'} eq $uuid } @tlist;
	is( $tlobj->{'name'}, $tf->name, "Directory index has correct tradition name" );
	is( $tf->name, $t->name, "Retrieved the tradition from a new directory" );
	my $sid = $f->object_to_id( $tf->stemma(0) );
	try {
		$f->tradition( $sid );
	} catch( Text::Tradition::Error $e ) {
		is( $e->ident, 'database error', "Got exception trying to fetch stemma directly" );
		like( $e->message, qr/not a Text::Tradition/, "Exception has correct message" );
	}
	try {
		$f->delete( $sid );
	} catch( Text::Tradition::Error $e ) {
		is( $e->ident, 'database error', "Got exception trying to delete stemma directly" );
		like( $e->message, qr/Cannot directly delete non-Tradition object/, 
			"Exception has correct message" );
	}
	
	$f->delete( $uuid );
	ok( !$f->exists( $uuid ), "Object is deleted from DB" );
	ok( !$f->exists( $sid ), "Object stemma also deleted from DB" );
	is( scalar $f->traditionlist, 1, "Object is deleted from index" );
}

{
	my $g = Text::Tradition::Directory->new( 'dsn' => $dsn );
	my $scope = $g->new_scope;
	is( scalar $g->traditionlist, 1, "Now one object in new directory index" );
	my $ntobj = $g->tradition( 'CX' );
	my @w1 = sort { $a->sigil cmp $b->sigil } $ntobj->witnesses;
	my @w2 = sort{ $a->sigil cmp $b->sigil } $nt->witnesses;
	is_deeply( \@w1, \@w2, "Looked up remaining tradition by name" );
}

=end testing

=cut
use Text::Tradition::TypeMap::Entry;

has +typemap => (
  is      => 'rw',
  isa     => 'KiokuDB::TypeMap',
  default => sub {
    KiokuDB::TypeMap->new(
      isa_entries => {
        "Text::Tradition" =>
          KiokuDB::TypeMap::Entry::Naive->new(),
        "Graph" => Text::Tradition::TypeMap::Entry->new(),
        "Graph::AdjacencyMap" => Text::Tradition::TypeMap::Entry->new(),
      }
    );
  },
);

# Push some columns into the extra_args
around BUILDARGS => sub {
	my $orig = shift;
	my $class = shift;
	my $args;
	if( @_ == 1 ) {
		$args = $_[0];
	} else {
		$args = { @_ };
	}
	if( $args->{'dsn'} =~ /^dbi/ ) { # We're using Backend::DBI
		my @column_args = ( 'columns',
			[ 'name' => { 'data_type' => 'varchar', 'is_nullable' => 1 } ] );
		my $ea = $args->{'extra_args'};
		if( ref( $ea ) eq 'ARRAY' ) {
			push( @$ea, @column_args );
		} elsif( ref( $ea ) eq 'HASH' ) {
			$ea = { %$ea, @column_args };
		} else {
			$ea = { @column_args };
		}
		$args->{'extra_args'} = $ea;
	}
	return $class->$orig( $args );
};

<<<<<<< HEAD
# before [ qw/ store update insert delete / ] => sub {
before [ qw/ delete / ] => sub {
=======
## These checks don't cover store($id, $obj)
before [ qw/ store update insert delete / ] => sub {
>>>>>>> 775e7a0e
	my $self = shift;
	my @nontrad;
	foreach my $obj ( @_ ) {
		if( ref( $obj ) && ref( $obj ) ne 'Text::Tradition'
            && ref ($obj) ne 'Text::Tradition::User' ) {
			# Is it an id => Tradition hash?
			if( ref( $obj ) eq 'HASH' && keys( %$obj ) == 1 ) {
				my( $k ) = keys %$obj;
				next if ref( $obj->{$k} ) eq 'Text::Tradition';
			}
			push( @nontrad, $obj );
		}
	}
	if( @nontrad ) {
		throw( "Cannot directly save non-Tradition object of type "
			. ref( $nontrad[0] ) );
	}
};

# TODO Garbage collection doesn't work. Suck it up and live with the 
# inflated DB.
after delete => sub {
	my $self = shift;
	my $gc = KiokuDB::GC::Naive->new( backend => $self->directory->backend );
	$self->directory->backend->delete( $gc->garbage->members );
};

sub save {
	my $self = shift;
	return $self->store( @_ );
}

sub tradition {
	my( $self, $id ) = @_;
	my $obj = $self->lookup( $id );
	unless( $obj ) {
		# Try looking up by name.
		foreach my $item ( $self->traditionlist ) {
			if( $item->{'name'} eq $id ) {
				$obj = $self->lookup( $item->{'id'} );
				last;
			}
		}
	}
	if( $obj && ref( $obj ) ne 'Text::Tradition' ) {
		throw( "Retrieved object is a " . ref( $obj ) . ", not a Text::Tradition" );
	}
	return $obj;
}

sub user_traditionlist {
    my ($self, $user) = @_;

    my @tlist;
    if(ref $user && $user->is_admin) {
        ## Admin sees all
        return $self->traditionlist();
    } elsif(ref $user) {
        ## We have a user object already, so just fetch its traditions and use tose
        foreach my $t (@{ $user->traditions }) {
            push( @tlist, { 'id' => $self->object_to_id( $t ), 
                            'name' => $t->name } );
        }
        return @tlist;
    } elsif($user ne 'public') {
        die "Passed neither a user object nor 'public' to user_traditionlist";
    }
    
    ## Search for all traditions which allow public viewing
    ## When they exist!
## This needs to be more sophisticated, probably needs Search::GIN
#    my $list = $self->search({ public => 1 });
    
    ## For now, just fetch all
    ## (could use all_objects or grep down there?)
    return $self->traditionlist();
}

sub traditionlist {
	my $self = shift;
    my ($user) = @_;

    return $self->user_traditionlist($user) if($user);

	my @tlist;
	# If we are using DBI, we can do it the easy way; if not, the hard way.
	# Easy way still involves making a separate DBI connection. Ew.
	if( $self->dsn =~ /^dbi:(\w+):/ ) {
		my $dbtype = $1;
		my @connection = @{$self->directory->backend->connect_info};
		# Get rid of KiokuDB-specific arg
		pop @connection if scalar @connection > 4;
		$connection[3]->{'sqlite_unicode'} = 1 if $dbtype eq 'SQLite';
		$connection[3]->{'pg_enable_utf8'} = 1 if $dbtype eq 'Pg';
		my $dbh = DBI->connect( @connection );
		my $q = $dbh->prepare( 'SELECT id, name from entries WHERE class = "Text::Tradition"' );
		$q->execute();
		while( my @row = $q->fetchrow_array ) {
			my( $id, $name ) = @row;
			# Horrible horrible hack
			$name = decode_utf8( $name ) if $dbtype eq 'mysql';
			push( @tlist, { 'id' => $row[0], 'name' => $row[1] } );
		}
	} else {
		$self->scan( sub { my $o = shift; 
						   push( @tlist, { 'id' => $self->object_to_id( $o ), 
										   'name' => $o->name } ) } );
	}
	return @tlist;
}

sub throw {
	Text::Tradition::Error->throw( 
		'ident' => 'database error',
		'message' => $_[0],
		);
}


# has 'directory' => ( 
#     is => 'rw', 
#     isa => 'KiokuX::Model',
#     handles => []
#     );

## TODO: Some of these methods should probably optionally take $user objects
## instead of hashrefs.

## It also occurs to me that all these methods don't need to be named
## XX_user, but leaving that way for now incase we merge this code
## into ::Directory for one-store.

## To die or not to die, on error, this is the question.

=head2 add_user

Takes a hashref of C<username>, C<password>.

Create a new user object, store in the KiokuDB backend, and return it.

=cut

sub add_user {
    my ($self, $userinfo) = @_;

    my $username = $userinfo->{username};
    my $password = $userinfo->{password};
    my $role = $userinfo->{role} || 'user';

    return unless ($username =~ /^https?:/ 
                   || ($username && $self->validate_password($password))) ;

    my $user = Text::Tradition::User->new(
        id => $username,
        password => ($password ? crypt_password($password) : ''),
        email => ($userinfo->{email} ? $userinfo->{email} : $username),
        role => $role,
    );

    $self->store($user->kiokudb_object_id, $user);

    return $user;
}

sub create_user {
    my ($self, $userinfo) = @_;

    ## No username means probably an OpenID based user
    if(!exists $userinfo->{username}) {
        extract_openid_data($userinfo);
    }

    return $self->add_user($userinfo);
}

## Not quite sure where this method should be.. Auth /
## Credential::OpenID just pass us back the chunk of extension data
sub extract_openid_data {
    my ($userinfo) = @_;

    ## Spec says SHOULD use url as identifier
    $userinfo->{username} = $userinfo->{url};

    ## Use email addy as display if available
    if(exists $userinfo->{extensions} &&
         exists $userinfo->{extensions}{'http://openid.net/srv/ax/1.0'} &&
         defined $userinfo->{extensions}{'http://openid.net/srv/ax/1.0'}{'value.email'}) {
        ## Somewhat ugly attribute extension reponse, contains
        ## google-email string which we can use as the id

        $userinfo->{email} = $userinfo->{extensions}{'http://openid.net/srv/ax/1.0'}{'value.email'};
    }

    return;
}

=head2 find_user

Takes a hashref of C<username>, and possibly openIDish results from
L<Net::OpenID::Consumer>.

Fetches the user object for the given username and returns it.

=cut

sub find_user {
    my ($self, $userinfo) = @_;

    ## No username means probably an OpenID based user
    if(!exists $userinfo->{username}) {
        extract_openid_data($userinfo);
    }

    my $username = $userinfo->{username};

    ## No logins if user is deactivated (use lookup to fetch to re-activate)
    my $user = $self->lookup(Text::Tradition::User->id_for_user($username));
    return if(!$user || !$user->active);

    print STDERR "Found user, $username, email is :", $user->email, ":\n";

    return $user;
}

=head2 modify_user

Takes a hashref of C<username> and C<password> (same as add_user).

Retrieves the user, and updates it with the new information. Username
changing is not currently supported.

Returns the updated user object, or undef if not found.

=cut

sub modify_user {
    my ($self, $userinfo) = @_;
    my $username = $userinfo->{username};
    my $password = $userinfo->{password};
    my $role = $userinfo->{role};

    return unless $username;
    return if($password && !$self->validate_password($password));

    my $user = $self->find_user({ username => $username });
    return unless $user;

    if($password) {
        $user->password(crypt_password($password));
    }
    if($role) {
        $user->role($role);
    }

    $self->update($user);

    return $user;
}

=head2 deactivate_user

Takes a hashref of C<username>.

Sets the users C<active> flag to false (0), and sets all traditions
assigned to them to non-public, updates the storage and returns the
deactivated user.

Returns undef if user not found.

=cut

sub deactivate_user {
    my ($self, $userinfo) = @_;
    my $username = $userinfo->{username};

    return if !$username;

    my $user = $self->find_user({ username => $username });
    return if !$user;

    $user->active(0);
    foreach my $tradition (@{ $user->traditions }) {
        ## Not implemented yet
        # $tradition->public(0);
    }

    ## Should we be using Text::Tradition::Directory also?
    $self->update(@{ $user->traditions });

    $self->update($user);

    return $user;
}

=head2 reactivate_user

Takes a hashref of C<username>.

Returns the user object if already activated. Activates (sets the
active flag to true (1)), updates the storage and returns the user.

Returns undef if the user is not found.

=cut

sub reactivate_user {
    my ($self, $userinfo) = @_;
    my $username = $userinfo->{username};

    return if !$username;

    my $user = $self->lookup(Text::Tradition::User->id_for_user($username));
    return if !$user;

    return $user if $user->active;

    $user->active(1);
    $self->update($user);

    return $user;    
}

=head2 delete_user

CAUTION: Deletes actual data!

Takes a hashref of C<username>.

Returns undef if the user doesn't exist.

Removes the user from the store and returns 1.

=cut

sub delete_user {
    my ($self, $userinfo) = @_;
    my $username = $userinfo->{username};

    return if !$username;

    my $user = $self->find_user({ username => $username });
    return if !$user;

    ## Should we be using Text::Tradition::Directory for this bit?
    $self->delete( @{ $user->traditions });

    ## Poof, gone.
    $self->delete($user);

    return 1;
}

=head2 validate_password

Takes a password string. Returns true if it is longer than
L</MIN_PASS_LEN>, false otherwise.

Used internally by L</add_user>.

=cut

sub validate_password {
    my ($self, $password) = @_;

    return if !$password;
    return if length($password) < $self->MIN_PASS_LEN;

    return 1;
}

1;
	
=head1 LICENSE

This package is free software and is provided "as is" without express
or implied warranty.  You can redistribute it and/or modify it under
the same terms as Perl itself.

=head1 AUTHOR

Tara L Andrews E<lt>aurum@cpan.orgE<gt><|MERGE_RESOLUTION|>--- conflicted
+++ resolved
@@ -224,13 +224,9 @@
 	return $class->$orig( $args );
 };
 
-<<<<<<< HEAD
+## These checks don't cover store($id, $obj)
 # before [ qw/ store update insert delete / ] => sub {
 before [ qw/ delete / ] => sub {
-=======
-## These checks don't cover store($id, $obj)
-before [ qw/ store update insert delete / ] => sub {
->>>>>>> 775e7a0e
 	my $self = shift;
 	my @nontrad;
 	foreach my $obj ( @_ ) {
