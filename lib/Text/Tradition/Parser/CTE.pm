--- conflicted
+++ resolved
@@ -50,12 +50,8 @@
 		my $id= $wit_el->getAttribute( 'xml:id' );
 		my @sig_parts = $xpc->findnodes( 'descendant::text()', $wit_el );
 		my $sig = _stringify_sigil( @sig_parts );
-<<<<<<< HEAD
 		print STDERR "Adding witness $sig\n";
-		$tradition->add_witness( sigil => $sig, source => $wit_el->toString() );
-=======
 		$tradition->add_witness( sigil => $sig, sourcetype => 'collation' );
->>>>>>> 63528856
 		$sigil_for{'#'.$id} = $sig;  # Make life easy by keying on the ID ref syntax
 	}
 	
@@ -263,7 +259,6 @@
     }       
         
     # Now collate the variant readings, since it is not done for us.
-    $DB::single = 1 if @lemma > 10;
     collate_variants( $c, \@lemma, values %wit_rdgs );
         
     # Now add the witness paths for each reading.
