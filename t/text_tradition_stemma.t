#!/usr/bin/perl -w

use strict;
use Test::More 'no_plan';
$| = 1;



# =begin testing
{
use TryCatch;

use_ok( 'Text::Tradition::Stemma' );

# Try to create a bad graph
TODO: {
	local $TODO = "cannot use stdout redirection trick with FastCGI";
<<<<<<< HEAD
my $baddotfh;
=======
	my $baddotfh;
>>>>>>> 53b60c21
	open( $baddotfh, 't/data/besoin_bad.dot' ) or die "Could not open test dotfile";
	try {
		my $stemma = Text::Tradition::Stemma->new( dot => $baddotfh );
		ok( 0, "Created broken stemma from dotfile with syntax error" );
	} catch( Text::Tradition::Error $e ) {
		like( $e->message, qr/^Error trying to parse/, "Syntax error in dot threw exception" );
	}
}

# Create a good graph
my $dotfh;
open( $dotfh, 't/data/florilegium.dot' ) or die "Could not open test dotfile";
binmode( $dotfh, ':utf8' );
my $stemma = Text::Tradition::Stemma->new( dot => $dotfh );
is( ref( $stemma ), 'Text::Tradition::Stemma', "Created stemma from good dotfile" );
is( scalar $stemma->witnesses, 13, "Found correct number of extant witnesses" );
is( scalar $stemma->hypotheticals, 8, "Found correct number of extant hypotheticals" );
my $found_unicode_sigil;
foreach my $h ( $stemma->hypotheticals ) {
	$found_unicode_sigil = 1 if $h eq "\x{3b1}";
}
ok( $found_unicode_sigil, "Found a correctly encoded Unicode sigil" );

# TODO Create stemma from graph, create stemma from undirected graph,
# create stemma from incompletely-specified graph
}




1;<|MERGE_RESOLUTION|>--- conflicted
+++ resolved
@@ -15,11 +15,7 @@
 # Try to create a bad graph
 TODO: {
 	local $TODO = "cannot use stdout redirection trick with FastCGI";
-<<<<<<< HEAD
-my $baddotfh;
-=======
 	my $baddotfh;
->>>>>>> 53b60c21
 	open( $baddotfh, 't/data/besoin_bad.dot' ) or die "Could not open test dotfile";
 	try {
 		my $stemma = Text::Tradition::Stemma->new( dot => $baddotfh );
