<<<<<<< HEAD
<!DOCTYPE HTML PUBLIC "-//W3C//DTD HTML 4.01 Transitional//EN">
<html>
  <head>
    <META http-equiv="Content-Type" content="text/html; charset=utf-8">
    <link type="text/css" href="css/cupertino/jquery-ui-1.8.13.custom.css" rel="stylesheet" />
    <link type="text/css" href="css/style.css" rel="stylesheet" />
  </head>
  <body>
    <h1>Stexaminer</h1>
=======
[% BLOCK js %]
[% END %]

>>>>>>> ad1291ee
    <h2>Choose a text to examine</h2>
    <div id="text_list">
      <ul>
[% SET i = 0 -%]
[% FOREACH t IN texts -%]
        <li>[% t.name %] | <a href="relationships?textid=[% t.id %]">Relationship mapper</a>
[% IF t.has_stemma -%]
         | <a href="stexaminer?textid=[% t.id %]">Stexaminer</a>
[% END -%]</li>
[% i = i + 1 -%]
[% END -%]
     </table>
    </div><|MERGE_RESOLUTION|>--- conflicted
+++ resolved
@@ -1,18 +1,6 @@
-<<<<<<< HEAD
-<!DOCTYPE HTML PUBLIC "-//W3C//DTD HTML 4.01 Transitional//EN">
-<html>
-  <head>
-    <META http-equiv="Content-Type" content="text/html; charset=utf-8">
-    <link type="text/css" href="css/cupertino/jquery-ui-1.8.13.custom.css" rel="stylesheet" />
-    <link type="text/css" href="css/style.css" rel="stylesheet" />
-  </head>
-  <body>
-    <h1>Stexaminer</h1>
-=======
 [% BLOCK js %]
 [% END %]
 
->>>>>>> ad1291ee
     <h2>Choose a text to examine</h2>
     <div id="text_list">
       <ul>
