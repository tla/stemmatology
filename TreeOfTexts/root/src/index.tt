--- conflicted
+++ resolved
@@ -2,31 +2,7 @@
     <script type="text/javascript" src="js/jquery-1.4.4.min.js"></script>
     <script type="text/javascript" src="js/jquery-ui-1.8.10.custom.min.js"></script>
     <script type="text/javascript" src="js/interaction.js"></script>
-<<<<<<< HEAD
-    <link type="text/css" href="css/cupertino/jquery-ui-1.8.13.custom.css" rel="stylesheet" />
-    <link type="text/css" href="css/style.css" rel="stylesheet" />
-  </head>
-  <body>
-    <h1>Stexaminer</h1>
-    <h2>[% text_title %]</h2>
-    <div id="statistics">
-      <p>Analyzed [% total %] variant locations, of which [% genealogical %] entirely followed the stemma.  [% conflict %] readings conflicted with the stemma.</p>
-    </div>
-    <div id="svg_graph">
-      [% svg %]
-    </div>
-    <div id="variants_table">
-      <table>
-[% FOREACH row IN variants -%]
-[% INCLUDE variantrow %]
-[% END -%]
-     </table>
-    </div>
-  </body>
-</html>
-=======
 [% END %]
->>>>>>> ad1291ee
 
 [% BLOCK variantrow -%]
 [% SET rowclass = 'class="genealogical"' IF row.genealogical -%]
